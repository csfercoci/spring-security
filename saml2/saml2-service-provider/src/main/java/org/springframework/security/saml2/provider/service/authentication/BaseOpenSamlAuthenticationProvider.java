--- conflicted
+++ resolved
@@ -189,9 +189,6 @@
 		};
 	}
 
-<<<<<<< HEAD
-	static List<String> getStatusCodes(Response response) {
-=======
 	private static String issuer(Response response) {
 		if (response.getIssuer() == null) {
 			return null;
@@ -199,8 +196,7 @@
 		return response.getIssuer().getValue();
 	}
 
-	private static List<String> getStatusCodes(Response response) {
->>>>>>> 868342b3
+	static List<String> getStatusCodes(Response response) {
 		if (response.getStatus() == null) {
 			return List.of(StatusCode.SUCCESS);
 		}
