/*
 * Copyright 2002-2023 the original author or authors.
 *
 * Licensed under the Apache License, Version 2.0 (the "License");
 * you may not use this file except in compliance with the License.
 * You may obtain a copy of the License at
 *
 *      https://www.apache.org/licenses/LICENSE-2.0
 *
 * Unless required by applicable law or agreed to in writing, software
 * distributed under the License is distributed on an "AS IS" BASIS,
 * WITHOUT WARRANTIES OR CONDITIONS OF ANY KIND, either express or implied.
 * See the License for the specific language governing permissions and
 * limitations under the License.
 */

package org.springframework.security.oauth2.jwt;

import java.security.interfaces.RSAPublicKey;
import java.time.Duration;
import java.util.Collection;
import java.util.Collections;
import java.util.HashSet;
import java.util.LinkedHashMap;
import java.util.Map;
import java.util.Set;
import java.util.function.BiFunction;
import java.util.function.Consumer;
import java.util.function.Function;

import javax.crypto.SecretKey;

import com.nimbusds.jose.Header;
import com.nimbusds.jose.JOSEException;
import com.nimbusds.jose.JWSAlgorithm;
import com.nimbusds.jose.JWSHeader;
import com.nimbusds.jose.jwk.JWK;
import com.nimbusds.jose.jwk.JWKMatcher;
import com.nimbusds.jose.jwk.JWKSelector;
import com.nimbusds.jose.jwk.source.JWKSecurityContextJWKSet;
import com.nimbusds.jose.proc.BadJOSEException;
import com.nimbusds.jose.proc.JWKSecurityContext;
import com.nimbusds.jose.proc.JWSKeySelector;
import com.nimbusds.jose.proc.JWSVerificationKeySelector;
import com.nimbusds.jose.proc.SecurityContext;
import com.nimbusds.jose.proc.SingleKeyJWSKeySelector;
import com.nimbusds.jwt.JWT;
import com.nimbusds.jwt.JWTClaimsSet;
import com.nimbusds.jwt.JWTParser;
import com.nimbusds.jwt.PlainJWT;
import com.nimbusds.jwt.SignedJWT;
import com.nimbusds.jwt.proc.ConfigurableJWTProcessor;
import com.nimbusds.jwt.proc.DefaultJWTProcessor;
import com.nimbusds.jwt.proc.JWTProcessor;
import reactor.core.publisher.Flux;
import reactor.core.publisher.Mono;
import reactor.util.function.Tuple2;
import reactor.util.function.Tuples;

import org.springframework.core.convert.converter.Converter;
import org.springframework.security.oauth2.core.OAuth2Error;
import org.springframework.security.oauth2.core.OAuth2TokenValidator;
import org.springframework.security.oauth2.core.OAuth2TokenValidatorResult;
import org.springframework.security.oauth2.jose.jws.JwsAlgorithm;
import org.springframework.security.oauth2.jose.jws.MacAlgorithm;
import org.springframework.security.oauth2.jose.jws.SignatureAlgorithm;
import org.springframework.util.Assert;
import org.springframework.util.StringUtils;
import org.springframework.web.reactive.function.client.WebClient;

/**
 * An implementation of a {@link ReactiveJwtDecoder} that &quot;decodes&quot; a JSON Web
 * Token (JWT) and additionally verifies it's digital signature if the JWT is a JSON Web
 * Signature (JWS).
 *
 * <p>
 * <b>NOTE:</b> This implementation uses the Nimbus JOSE + JWT SDK internally.
 *
 * @author Rob Winch
 * @author Joe Grandja
 * @since 5.1
 * @see ReactiveJwtDecoder
 * @see <a target="_blank" href="https://tools.ietf.org/html/rfc7519">JSON Web Token
 * (JWT)</a>
 * @see <a target="_blank" href="https://tools.ietf.org/html/rfc7515">JSON Web Signature
 * (JWS)</a>
 * @see <a target="_blank" href="https://tools.ietf.org/html/rfc7517">JSON Web Key
 * (JWK)</a>
 * @see <a target="_blank" href="https://connect2id.com/products/nimbus-jose-jwt">Nimbus
 * JOSE + JWT SDK</a>
 */
public final class NimbusReactiveJwtDecoder implements ReactiveJwtDecoder {

	private final Converter<JWT, Mono<JWTClaimsSet>> jwtProcessor;

	private OAuth2TokenValidator<Jwt> jwtValidator = JwtValidators.createDefault();

	private Converter<Map<String, Object>, Map<String, Object>> claimSetConverter = MappedJwtClaimSetConverter
		.withDefaults(Collections.emptyMap());

	/**
	 * Constructs a {@code NimbusReactiveJwtDecoder} using the provided parameters.
	 * @param jwkSetUrl the JSON Web Key (JWK) Set {@code URL}
	 */
	public NimbusReactiveJwtDecoder(String jwkSetUrl) {
		this(withJwkSetUri(jwkSetUrl).processor());
	}

	/**
	 * Constructs a {@code NimbusReactiveJwtDecoder} using the provided parameters.
	 * @param publicKey the {@code RSAPublicKey} used to verify the signature
	 * @since 5.2
	 */
	public NimbusReactiveJwtDecoder(RSAPublicKey publicKey) {
		this(withPublicKey(publicKey).processor());
	}

	/**
	 * Constructs a {@code NimbusReactiveJwtDecoder} using the provided parameters.
	 * @param jwtProcessor the {@link Converter} used to process and verify the signed Jwt
	 * and return the Jwt Claim Set
	 * @since 5.2
	 */
	public NimbusReactiveJwtDecoder(Converter<JWT, Mono<JWTClaimsSet>> jwtProcessor) {
		this.jwtProcessor = jwtProcessor;
	}

	/**
	 * Use the provided {@link OAuth2TokenValidator} to validate incoming {@link Jwt}s.
	 * @param jwtValidator the {@link OAuth2TokenValidator} to use
	 */
	public void setJwtValidator(OAuth2TokenValidator<Jwt> jwtValidator) {
		Assert.notNull(jwtValidator, "jwtValidator cannot be null");
		this.jwtValidator = jwtValidator;
	}

	/**
	 * Use the following {@link Converter} for manipulating the JWT's claim set
	 * @param claimSetConverter the {@link Converter} to use
	 */
	public void setClaimSetConverter(Converter<Map<String, Object>, Map<String, Object>> claimSetConverter) {
		Assert.notNull(claimSetConverter, "claimSetConverter cannot be null");
		this.claimSetConverter = claimSetConverter;
	}

	@Override
	public Mono<Jwt> decode(String token) throws JwtException {
		JWT jwt = parse(token);
		if (jwt instanceof PlainJWT) {
			throw new BadJwtException("Unsupported algorithm of " + jwt.getHeader().getAlgorithm());
		}
		return this.decode(jwt);
	}

	private JWT parse(String token) {
		try {
			return JWTParser.parse(token);
		}
		catch (Exception ex) {
			throw new BadJwtException("An error occurred while attempting to decode the Jwt: " + ex.getMessage(), ex);
		}
	}

	private Mono<Jwt> decode(JWT parsedToken) {
		try {
			// @formatter:off
			return this.jwtProcessor.convert(parsedToken)
					.map((set) -> createJwt(parsedToken, set))
					.map(this::validateJwt)
					.onErrorMap((ex) -> !(ex instanceof IllegalStateException) && !(ex instanceof JwtException),
							(ex) -> new JwtException("An error occurred while attempting to decode the Jwt: ", ex));
			// @formatter:on
		}
		catch (JwtException ex) {
			throw ex;
		}
		catch (RuntimeException ex) {
			throw new JwtException("An error occurred while attempting to decode the Jwt: " + ex.getMessage(), ex);
		}
	}

	private Jwt createJwt(JWT parsedJwt, JWTClaimsSet jwtClaimsSet) {
		try {
			Map<String, Object> headers = new LinkedHashMap<>(parsedJwt.getHeader().toJSONObject());
			Map<String, Object> claims = this.claimSetConverter.convert(jwtClaimsSet.getClaims());
			return Jwt.withTokenValue(parsedJwt.getParsedString())
				.headers((h) -> h.putAll(headers))
				.claims((c) -> c.putAll(claims))
				.build();
		}
		catch (Exception ex) {
			throw new BadJwtException("An error occurred while attempting to decode the Jwt: " + ex.getMessage(), ex);
		}
	}

	private Jwt validateJwt(Jwt jwt) {
		OAuth2TokenValidatorResult result = this.jwtValidator.validate(jwt);
		if (result.hasErrors()) {
			Collection<OAuth2Error> errors = result.getErrors();
			String validationErrorString = getJwtValidationExceptionMessage(errors);
			throw new JwtValidationException(validationErrorString, errors);
		}
		return jwt;
	}

	private String getJwtValidationExceptionMessage(Collection<OAuth2Error> errors) {
		for (OAuth2Error oAuth2Error : errors) {
			if (!StringUtils.isEmpty(oAuth2Error.getDescription())) {
				return oAuth2Error.getDescription();
			}
		}
		return "Unable to validate Jwt";
	}

	/**
	 * Use the given <a href=
	 * "https://openid.net/specs/openid-connect-core-1_0.html#IssuerIdentifier">Issuer</a>
	 * by making an <a href=
	 * "https://openid.net/specs/openid-connect-discovery-1_0.html#ProviderConfigurationRequest">OpenID
	 * Provider Configuration Request</a> and using the values in the <a href=
	 * "https://openid.net/specs/openid-connect-discovery-1_0.html#ProviderConfigurationResponse">OpenID
	 * Provider Configuration Response</a> to derive the needed
	 * <a href="https://tools.ietf.org/html/rfc7517#section-5">JWK Set</a> uri.
	 * @param issuer the <a href=
	 * "https://openid.net/specs/openid-connect-core-1_0.html#IssuerIdentifier">Issuer</a>
	 * @return a {@link NimbusJwtDecoder.JwkSetUriJwtDecoderBuilder} that will derive the
	 * JWK Set uri when {@link NimbusJwtDecoder.JwkSetUriJwtDecoderBuilder#build} is
	 * called
	 * @since 6.1
	 * @see JwtDecoders
	 */
	public static JwkSetUriReactiveJwtDecoderBuilder withIssuerLocation(String issuer) {
		return new JwkSetUriReactiveJwtDecoderBuilder((web) -> ReactiveJwtDecoderProviderConfigurationUtils
				.getConfigurationForIssuerLocation(issuer, web).flatMap((configuration) -> {
					try {
						JwtDecoderProviderConfigurationUtils.validateIssuer(configuration, issuer);
					}
					catch (IllegalStateException ex) {
						return Mono.error(ex);
					}
					return Mono.just(configuration.get("jwks_uri").toString());
				}), ReactiveJwtDecoderProviderConfigurationUtils::getJWSAlgorithms);
	}

	/**
	 * Use the given <a href="https://tools.ietf.org/html/rfc7517#section-5">JWK Set</a>
	 * uri to validate JWTs.
	 * @param jwkSetUri the JWK Set uri to use
	 * @return a {@link JwkSetUriReactiveJwtDecoderBuilder} for further configurations
	 *
	 * @since 5.2
	 */
	public static JwkSetUriReactiveJwtDecoderBuilder withJwkSetUri(String jwkSetUri) {
		return new JwkSetUriReactiveJwtDecoderBuilder(jwkSetUri);
	}

	/**
	 * Use the given public key to validate JWTs
	 * @param key the public key to use
	 * @return a {@link PublicKeyReactiveJwtDecoderBuilder} for further configurations
	 *
	 * @since 5.2
	 */
	public static PublicKeyReactiveJwtDecoderBuilder withPublicKey(RSAPublicKey key) {
		return new PublicKeyReactiveJwtDecoderBuilder(key);
	}

	/**
	 * Use the given {@code SecretKey} to validate the MAC on a JSON Web Signature (JWS).
	 * @param secretKey the {@code SecretKey} used to validate the MAC
	 * @return a {@link SecretKeyReactiveJwtDecoderBuilder} for further configurations
	 *
	 * @since 5.2
	 */
	public static SecretKeyReactiveJwtDecoderBuilder withSecretKey(SecretKey secretKey) {
		return new SecretKeyReactiveJwtDecoderBuilder(secretKey);
	}

	/**
	 * Use the given {@link Function} to validate JWTs
	 * @param source the {@link Function}
	 * @return a {@link JwkSourceReactiveJwtDecoderBuilder} for further configurations
	 *
	 * @since 5.2
	 */
	public static JwkSourceReactiveJwtDecoderBuilder withJwkSource(Function<SignedJWT, Flux<JWK>> source) {
		return new JwkSourceReactiveJwtDecoderBuilder(source);
	}

	private static <C extends SecurityContext> JWTClaimsSet createClaimsSet(JWTProcessor<C> jwtProcessor,
			JWT parsedToken, C context) {
		try {
			return jwtProcessor.process(parsedToken, context);
		}
		catch (BadJOSEException ex) {
			throw new BadJwtException("Failed to validate the token", ex);
		}
		catch (JOSEException ex) {
			throw new JwtException("Failed to validate the token", ex);
		}
	}

	/**
	 * A builder for creating {@link NimbusReactiveJwtDecoder} instances based on a
	 * <a target="_blank" href="https://tools.ietf.org/html/rfc7517#section-5">JWK Set</a>
	 * uri.
	 *
	 * @since 5.2
	 */
	public static final class JwkSetUriReactiveJwtDecoderBuilder {

		private static final Duration FOREVER = Duration.ofMillis(Long.MAX_VALUE);

		private Function<WebClient, Mono<String>> jwkSetUri;

		private Function<ReactiveRemoteJWKSource, Mono<Set<JWSAlgorithm>>> defaultAlgorithms = (source) -> Mono
				.just(Set.of(JWSAlgorithm.RS256));

		private Set<SignatureAlgorithm> signatureAlgorithms = new HashSet<>();

		private WebClient webClient = WebClient.create();

		private BiFunction<ReactiveRemoteJWKSource, ConfigurableJWTProcessor<JWKSecurityContext>, Mono<ConfigurableJWTProcessor<JWKSecurityContext>>> jwtProcessorCustomizer;

		private JwkSetUriReactiveJwtDecoderBuilder(String jwkSetUri) {
			Assert.hasText(jwkSetUri, "jwkSetUri cannot be empty");
			this.jwkSetUri = (web) -> Mono.just(jwkSetUri);
			this.jwtProcessorCustomizer = (source, processor) -> Mono.just(processor);
		}

		private JwkSetUriReactiveJwtDecoderBuilder(Function<WebClient, Mono<String>> jwkSetUri,
				Function<ReactiveRemoteJWKSource, Mono<Set<JWSAlgorithm>>> defaultAlgorithms) {
			Assert.notNull(jwkSetUri, "jwkSetUri cannot be null");
			Assert.notNull(defaultAlgorithms, "defaultAlgorithms cannot be null");
			this.jwkSetUri = jwkSetUri;
			this.defaultAlgorithms = defaultAlgorithms;
			this.jwtProcessorCustomizer = (source, processor) -> Mono.just(processor);
		}

		/**
		 * Append the given signing
		 * <a href="https://tools.ietf.org/html/rfc7515#section-4.1.1" target=
		 * "_blank">algorithm</a> to the set of algorithms to use.
		 * @param signatureAlgorithm the algorithm to use
		 * @return a {@link JwkSetUriReactiveJwtDecoderBuilder} for further configurations
		 */
		public JwkSetUriReactiveJwtDecoderBuilder jwsAlgorithm(SignatureAlgorithm signatureAlgorithm) {
			Assert.notNull(signatureAlgorithm, "sig cannot be null");
			this.signatureAlgorithms.add(signatureAlgorithm);
			return this;
		}

		/**
		 * Configure the list of
		 * <a href="https://tools.ietf.org/html/rfc7515#section-4.1.1" target=
		 * "_blank">algorithms</a> to use with the given {@link Consumer}.
		 * @param signatureAlgorithmsConsumer a {@link Consumer} for further configuring
		 * the algorithm list
		 * @return a {@link JwkSetUriReactiveJwtDecoderBuilder} for further configurations
		 */
		public JwkSetUriReactiveJwtDecoderBuilder jwsAlgorithms(
				Consumer<Set<SignatureAlgorithm>> signatureAlgorithmsConsumer) {
			Assert.notNull(signatureAlgorithmsConsumer, "signatureAlgorithmsConsumer cannot be null");
			signatureAlgorithmsConsumer.accept(this.signatureAlgorithms);
			return this;
		}

		/**
		 * Use the given {@link WebClient} to coordinate with the authorization servers
		 * indicated in the <a href="https://tools.ietf.org/html/rfc7517#section-5">JWK
		 * Set</a> uri as well as the <a href=
		 * "https://openid.net/specs/openid-connect-core-1_0.html#IssuerIdentifier">Issuer</a>.
		 * @param webClient
		 * @return a {@link JwkSetUriReactiveJwtDecoderBuilder} for further configurations
		 */
		public JwkSetUriReactiveJwtDecoderBuilder webClient(WebClient webClient) {
			Assert.notNull(webClient, "webClient cannot be null");
			this.webClient = webClient;
			return this;
		}

		/**
		 * Use the given {@link Consumer} to customize the {@link JWTProcessor
		 * ConfigurableJWTProcessor} before passing it to the build
		 * {@link NimbusReactiveJwtDecoder}.
		 * @param jwtProcessorCustomizer the callback used to alter the processor
		 * @return a {@link JwkSetUriReactiveJwtDecoderBuilder} for further configurations
		 * @since 5.4
		 */
		public JwkSetUriReactiveJwtDecoderBuilder jwtProcessorCustomizer(
				Consumer<ConfigurableJWTProcessor<JWKSecurityContext>> jwtProcessorCustomizer) {
			Assert.notNull(jwtProcessorCustomizer, "jwtProcessorCustomizer cannot be null");
			this.jwtProcessorCustomizer = (source, processor) -> {
				jwtProcessorCustomizer.accept(processor);
				return Mono.just(processor);
			};
			return this;
		}

		JwkSetUriReactiveJwtDecoderBuilder jwtProcessorCustomizer(
				BiFunction<ReactiveRemoteJWKSource, ConfigurableJWTProcessor<JWKSecurityContext>, Mono<ConfigurableJWTProcessor<JWKSecurityContext>>> jwtProcessorCustomizer) {
			Assert.notNull(jwtProcessorCustomizer, "jwtProcessorCustomizer cannot be null");
			this.jwtProcessorCustomizer = jwtProcessorCustomizer;
			return this;
		}

		/**
		 * Build the configured {@link NimbusReactiveJwtDecoder}.
		 * @return the configured {@link NimbusReactiveJwtDecoder}
		 */
		public NimbusReactiveJwtDecoder build() {
			return new NimbusReactiveJwtDecoder(processor());
		}

		Mono<JWSKeySelector<JWKSecurityContext>> jwsKeySelector(ReactiveRemoteJWKSource source) {
			JWKSecurityContextJWKSet jwkSource = new JWKSecurityContextJWKSet();
			if (this.signatureAlgorithms.isEmpty()) {
				return this.defaultAlgorithms.apply(source)
						.map((algorithms) -> new JWSVerificationKeySelector<>(algorithms, jwkSource));
			}
			Set<JWSAlgorithm> jwsAlgorithms = new HashSet<>();
			for (SignatureAlgorithm signatureAlgorithm : this.signatureAlgorithms) {
				JWSAlgorithm jwsAlgorithm = JWSAlgorithm.parse(signatureAlgorithm.getName());
				jwsAlgorithms.add(jwsAlgorithm);
			}
			return Mono.just(new JWSVerificationKeySelector<>(jwsAlgorithms, jwkSource));
		}

		Converter<JWT, Mono<JWTClaimsSet>> processor() {
			DefaultJWTProcessor<JWKSecurityContext> jwtProcessor = new DefaultJWTProcessor<>();
			jwtProcessor.setJWTClaimsSetVerifier((claims, context) -> {
			});
			ReactiveRemoteJWKSource source = new ReactiveRemoteJWKSource(this.jwkSetUri.apply(this.webClient));
			source.setWebClient(this.webClient);
<<<<<<< HEAD
			Mono<JWSKeySelector<JWKSecurityContext>> jwsKeySelector = jwsKeySelector(source);
			Mono<Tuple2<ConfigurableJWTProcessor<JWKSecurityContext>, Function<JWSAlgorithm, Boolean>>> jwtProcessorMono = jwsKeySelector
					.flatMap((selector) -> {
						jwtProcessor.setJWSKeySelector(selector);
						return this.jwtProcessorCustomizer.apply(source, jwtProcessor);
					}).map((processor) -> Tuples.of(processor, getExpectedJwsAlgorithms(processor.getJWSKeySelector())))
					.cache((processor) -> FOREVER, (ex) -> Duration.ZERO, () -> Duration.ZERO);
=======
			Mono<Tuple2<ConfigurableJWTProcessor<JWKSecurityContext>, Function<JWSAlgorithm, Boolean>>> jwtProcessorMono = this.jwtProcessorCustomizer
				.apply(source, jwtProcessor)
				.map((processor) -> Tuples.of(processor, getExpectedJwsAlgorithms(processor.getJWSKeySelector())))
				.cache((processor) -> FOREVER, (ex) -> Duration.ZERO, () -> Duration.ZERO);
>>>>>>> 92c82191
			return (jwt) -> {
				return jwtProcessorMono.flatMap((tuple) -> {
					JWTProcessor<JWKSecurityContext> processor = tuple.getT1();
					Function<JWSAlgorithm, Boolean> expectedJwsAlgorithms = tuple.getT2();
					JWKSelector selector = createSelector(expectedJwsAlgorithms, jwt.getHeader());
					return source.get(selector)
						.onErrorMap((ex) -> new IllegalStateException("Could not obtain the keys", ex))
						.map((jwkList) -> createClaimsSet(processor, jwt, new JWKSecurityContext(jwkList)));
				});
			};
		}

		private Function<JWSAlgorithm, Boolean> getExpectedJwsAlgorithms(JWSKeySelector<?> jwsKeySelector) {
			if (jwsKeySelector instanceof JWSVerificationKeySelector) {
				return ((JWSVerificationKeySelector<?>) jwsKeySelector)::isAllowed;
			}
			throw new IllegalArgumentException("Unsupported key selector type " + jwsKeySelector.getClass());
		}

		private JWKSelector createSelector(Function<JWSAlgorithm, Boolean> expectedJwsAlgorithms, Header header) {
			JWSHeader jwsHeader = (JWSHeader) header;
			if (!expectedJwsAlgorithms.apply(jwsHeader.getAlgorithm())) {
				throw new BadJwtException("Unsupported algorithm of " + header.getAlgorithm());
			}
			return new JWKSelector(JWKMatcher.forJWSHeader(jwsHeader));
		}

	}

	/**
	 * A builder for creating {@link NimbusReactiveJwtDecoder} instances based on a public
	 * key.
	 *
	 * @since 5.2
	 */
	public static final class PublicKeyReactiveJwtDecoderBuilder {

		private final RSAPublicKey key;

		private JWSAlgorithm jwsAlgorithm;

		private Consumer<ConfigurableJWTProcessor<SecurityContext>> jwtProcessorCustomizer;

		private PublicKeyReactiveJwtDecoderBuilder(RSAPublicKey key) {
			Assert.notNull(key, "key cannot be null");
			this.key = key;
			this.jwsAlgorithm = JWSAlgorithm.RS256;
			this.jwtProcessorCustomizer = (processor) -> {
			};
		}

		/**
		 * Use the given signing
		 * <a href="https://tools.ietf.org/html/rfc7515#section-4.1.1" target=
		 * "_blank">algorithm</a>. The value should be one of
		 * <a href="https://tools.ietf.org/html/rfc7518#section-3.3" target=
		 * "_blank">RS256, RS384, or RS512</a>.
		 * @param signatureAlgorithm the algorithm to use
		 * @return a {@link PublicKeyReactiveJwtDecoderBuilder} for further configurations
		 */
		public PublicKeyReactiveJwtDecoderBuilder signatureAlgorithm(SignatureAlgorithm signatureAlgorithm) {
			Assert.notNull(signatureAlgorithm, "signatureAlgorithm cannot be null");
			this.jwsAlgorithm = JWSAlgorithm.parse(signatureAlgorithm.getName());
			return this;
		}

		/**
		 * Use the given {@link Consumer} to customize the {@link JWTProcessor
		 * ConfigurableJWTProcessor} before passing it to the build
		 * {@link NimbusReactiveJwtDecoder}.
		 * @param jwtProcessorCustomizer the callback used to alter the processor
		 * @return a {@link PublicKeyReactiveJwtDecoderBuilder} for further configurations
		 * @since 5.4
		 */
		public PublicKeyReactiveJwtDecoderBuilder jwtProcessorCustomizer(
				Consumer<ConfigurableJWTProcessor<SecurityContext>> jwtProcessorCustomizer) {
			Assert.notNull(jwtProcessorCustomizer, "jwtProcessorCustomizer cannot be null");
			this.jwtProcessorCustomizer = jwtProcessorCustomizer;
			return this;
		}

		/**
		 * Build the configured {@link NimbusReactiveJwtDecoder}.
		 * @return the configured {@link NimbusReactiveJwtDecoder}
		 */
		public NimbusReactiveJwtDecoder build() {
			return new NimbusReactiveJwtDecoder(processor());
		}

		Converter<JWT, Mono<JWTClaimsSet>> processor() {
			Assert.state(JWSAlgorithm.Family.RSA.contains(this.jwsAlgorithm),
					() -> "The provided key is of type RSA; however the signature algorithm is of some other type: "
							+ this.jwsAlgorithm + ". Please indicate one of RS256, RS384, or RS512.");
			JWSKeySelector<SecurityContext> jwsKeySelector = new SingleKeyJWSKeySelector<>(this.jwsAlgorithm, this.key);
			DefaultJWTProcessor<SecurityContext> jwtProcessor = new DefaultJWTProcessor<>();
			jwtProcessor.setJWSKeySelector(jwsKeySelector);
			// Spring Security validates the claim set independent from Nimbus
			jwtProcessor.setJWTClaimsSetVerifier((claims, context) -> {
			});
			this.jwtProcessorCustomizer.accept(jwtProcessor);
			return (jwt) -> Mono.fromCallable(() -> createClaimsSet(jwtProcessor, jwt, null));
		}

	}

	/**
	 * A builder for creating {@link NimbusReactiveJwtDecoder} instances based on a
	 * {@code SecretKey}.
	 *
	 * @since 5.2
	 */
	public static final class SecretKeyReactiveJwtDecoderBuilder {

		private final SecretKey secretKey;

		private JWSAlgorithm jwsAlgorithm = JWSAlgorithm.HS256;

		private Consumer<ConfigurableJWTProcessor<SecurityContext>> jwtProcessorCustomizer;

		private SecretKeyReactiveJwtDecoderBuilder(SecretKey secretKey) {
			Assert.notNull(secretKey, "secretKey cannot be null");
			this.secretKey = secretKey;
			this.jwtProcessorCustomizer = (processor) -> {
			};
		}

		/**
		 * Use the given
		 * <a href="https://tools.ietf.org/html/rfc7515#section-4.1.1" target=
		 * "_blank">algorithm</a> when generating the MAC.
		 *
		 * The value should be one of
		 * <a href="https://tools.ietf.org/html/rfc7518#section-3.2" target=
		 * "_blank">HS256, HS384 or HS512</a>.
		 * @param macAlgorithm the MAC algorithm to use
		 * @return a {@link SecretKeyReactiveJwtDecoderBuilder} for further configurations
		 */
		public SecretKeyReactiveJwtDecoderBuilder macAlgorithm(MacAlgorithm macAlgorithm) {
			Assert.notNull(macAlgorithm, "macAlgorithm cannot be null");
			this.jwsAlgorithm = JWSAlgorithm.parse(macAlgorithm.getName());
			return this;
		}

		/**
		 * Use the given {@link Consumer} to customize the {@link JWTProcessor
		 * ConfigurableJWTProcessor} before passing it to the build
		 * {@link NimbusReactiveJwtDecoder}.
		 * @param jwtProcessorCustomizer the callback used to alter the processor
		 * @return a {@link SecretKeyReactiveJwtDecoderBuilder} for further configurations
		 * @since 5.4
		 */
		public SecretKeyReactiveJwtDecoderBuilder jwtProcessorCustomizer(
				Consumer<ConfigurableJWTProcessor<SecurityContext>> jwtProcessorCustomizer) {
			Assert.notNull(jwtProcessorCustomizer, "jwtProcessorCustomizer cannot be null");
			this.jwtProcessorCustomizer = jwtProcessorCustomizer;
			return this;
		}

		/**
		 * Build the configured {@link NimbusReactiveJwtDecoder}.
		 * @return the configured {@link NimbusReactiveJwtDecoder}
		 */
		public NimbusReactiveJwtDecoder build() {
			return new NimbusReactiveJwtDecoder(processor());
		}

		Converter<JWT, Mono<JWTClaimsSet>> processor() {
			JWSKeySelector<SecurityContext> jwsKeySelector = new SingleKeyJWSKeySelector<>(this.jwsAlgorithm,
					this.secretKey);
			DefaultJWTProcessor<SecurityContext> jwtProcessor = new DefaultJWTProcessor<>();
			jwtProcessor.setJWSKeySelector(jwsKeySelector);
			// Spring Security validates the claim set independent from Nimbus
			jwtProcessor.setJWTClaimsSetVerifier((claims, context) -> {
			});
			this.jwtProcessorCustomizer.accept(jwtProcessor);
			return (jwt) -> Mono.fromCallable(() -> createClaimsSet(jwtProcessor, jwt, null));
		}

	}

	/**
	 * A builder for creating {@link NimbusReactiveJwtDecoder} instances.
	 *
	 * @since 5.2
	 */
	public static final class JwkSourceReactiveJwtDecoderBuilder {

		private final Function<SignedJWT, Flux<JWK>> jwkSource;

		private JWSAlgorithm jwsAlgorithm = JWSAlgorithm.RS256;

		private Consumer<ConfigurableJWTProcessor<JWKSecurityContext>> jwtProcessorCustomizer;

		private JwkSourceReactiveJwtDecoderBuilder(Function<SignedJWT, Flux<JWK>> jwkSource) {
			Assert.notNull(jwkSource, "jwkSource cannot be null");
			this.jwkSource = jwkSource;
			this.jwtProcessorCustomizer = (processor) -> {
			};
		}

		/**
		 * Use the given signing
		 * <a href="https://tools.ietf.org/html/rfc7515#section-4.1.1" target=
		 * "_blank">algorithm</a>.
		 * @param jwsAlgorithm the algorithm to use
		 * @return a {@link JwkSourceReactiveJwtDecoderBuilder} for further configurations
		 */
		public JwkSourceReactiveJwtDecoderBuilder jwsAlgorithm(JwsAlgorithm jwsAlgorithm) {
			Assert.notNull(jwsAlgorithm, "jwsAlgorithm cannot be null");
			this.jwsAlgorithm = JWSAlgorithm.parse(jwsAlgorithm.getName());
			return this;
		}

		/**
		 * Use the given {@link Consumer} to customize the {@link JWTProcessor
		 * ConfigurableJWTProcessor} before passing it to the build
		 * {@link NimbusReactiveJwtDecoder}.
		 * @param jwtProcessorCustomizer the callback used to alter the processor
		 * @return a {@link JwkSourceReactiveJwtDecoderBuilder} for further configurations
		 * @since 5.4
		 */
		public JwkSourceReactiveJwtDecoderBuilder jwtProcessorCustomizer(
				Consumer<ConfigurableJWTProcessor<JWKSecurityContext>> jwtProcessorCustomizer) {
			Assert.notNull(jwtProcessorCustomizer, "jwtProcessorCustomizer cannot be null");
			this.jwtProcessorCustomizer = jwtProcessorCustomizer;
			return this;
		}

		/**
		 * Build the configured {@link NimbusReactiveJwtDecoder}.
		 * @return the configured {@link NimbusReactiveJwtDecoder}
		 */
		public NimbusReactiveJwtDecoder build() {
			return new NimbusReactiveJwtDecoder(processor());
		}

		Converter<JWT, Mono<JWTClaimsSet>> processor() {
			JWKSecurityContextJWKSet jwkSource = new JWKSecurityContextJWKSet();
			JWSKeySelector<JWKSecurityContext> jwsKeySelector = new JWSVerificationKeySelector<>(this.jwsAlgorithm,
					jwkSource);
			DefaultJWTProcessor<JWKSecurityContext> jwtProcessor = new DefaultJWTProcessor<>();
			jwtProcessor.setJWSKeySelector(jwsKeySelector);
			jwtProcessor.setJWTClaimsSetVerifier((claims, context) -> {
			});
			this.jwtProcessorCustomizer.accept(jwtProcessor);
			return (jwt) -> {
				if (jwt instanceof SignedJWT) {
					return this.jwkSource.apply((SignedJWT) jwt)
						.onErrorMap((e) -> new IllegalStateException("Could not obtain the keys", e))
						.collectList()
						.map((jwks) -> createClaimsSet(jwtProcessor, jwt, new JWKSecurityContext(jwks)));
				}
				throw new BadJwtException("Unsupported algorithm of " + jwt.getHeader().getAlgorithm());
			};
		}

	}

}<|MERGE_RESOLUTION|>--- conflicted
+++ resolved
@@ -230,16 +230,18 @@
 	 * @see JwtDecoders
 	 */
 	public static JwkSetUriReactiveJwtDecoderBuilder withIssuerLocation(String issuer) {
-		return new JwkSetUriReactiveJwtDecoderBuilder((web) -> ReactiveJwtDecoderProviderConfigurationUtils
-				.getConfigurationForIssuerLocation(issuer, web).flatMap((configuration) -> {
-					try {
-						JwtDecoderProviderConfigurationUtils.validateIssuer(configuration, issuer);
-					}
-					catch (IllegalStateException ex) {
-						return Mono.error(ex);
-					}
-					return Mono.just(configuration.get("jwks_uri").toString());
-				}), ReactiveJwtDecoderProviderConfigurationUtils::getJWSAlgorithms);
+		return new JwkSetUriReactiveJwtDecoderBuilder(
+				(web) -> ReactiveJwtDecoderProviderConfigurationUtils.getConfigurationForIssuerLocation(issuer, web)
+					.flatMap((configuration) -> {
+						try {
+							JwtDecoderProviderConfigurationUtils.validateIssuer(configuration, issuer);
+						}
+						catch (IllegalStateException ex) {
+							return Mono.error(ex);
+						}
+						return Mono.just(configuration.get("jwks_uri").toString());
+					}),
+				ReactiveJwtDecoderProviderConfigurationUtils::getJWSAlgorithms);
 	}
 
 	/**
@@ -314,7 +316,7 @@
 		private Function<WebClient, Mono<String>> jwkSetUri;
 
 		private Function<ReactiveRemoteJWKSource, Mono<Set<JWSAlgorithm>>> defaultAlgorithms = (source) -> Mono
-				.just(Set.of(JWSAlgorithm.RS256));
+			.just(Set.of(JWSAlgorithm.RS256));
 
 		private Set<SignatureAlgorithm> signatureAlgorithms = new HashSet<>();
 
@@ -416,7 +418,7 @@
 			JWKSecurityContextJWKSet jwkSource = new JWKSecurityContextJWKSet();
 			if (this.signatureAlgorithms.isEmpty()) {
 				return this.defaultAlgorithms.apply(source)
-						.map((algorithms) -> new JWSVerificationKeySelector<>(algorithms, jwkSource));
+					.map((algorithms) -> new JWSVerificationKeySelector<>(algorithms, jwkSource));
 			}
 			Set<JWSAlgorithm> jwsAlgorithms = new HashSet<>();
 			for (SignatureAlgorithm signatureAlgorithm : this.signatureAlgorithms) {
@@ -432,20 +434,14 @@
 			});
 			ReactiveRemoteJWKSource source = new ReactiveRemoteJWKSource(this.jwkSetUri.apply(this.webClient));
 			source.setWebClient(this.webClient);
-<<<<<<< HEAD
 			Mono<JWSKeySelector<JWKSecurityContext>> jwsKeySelector = jwsKeySelector(source);
 			Mono<Tuple2<ConfigurableJWTProcessor<JWKSecurityContext>, Function<JWSAlgorithm, Boolean>>> jwtProcessorMono = jwsKeySelector
-					.flatMap((selector) -> {
-						jwtProcessor.setJWSKeySelector(selector);
-						return this.jwtProcessorCustomizer.apply(source, jwtProcessor);
-					}).map((processor) -> Tuples.of(processor, getExpectedJwsAlgorithms(processor.getJWSKeySelector())))
-					.cache((processor) -> FOREVER, (ex) -> Duration.ZERO, () -> Duration.ZERO);
-=======
-			Mono<Tuple2<ConfigurableJWTProcessor<JWKSecurityContext>, Function<JWSAlgorithm, Boolean>>> jwtProcessorMono = this.jwtProcessorCustomizer
-				.apply(source, jwtProcessor)
+				.flatMap((selector) -> {
+					jwtProcessor.setJWSKeySelector(selector);
+					return this.jwtProcessorCustomizer.apply(source, jwtProcessor);
+				})
 				.map((processor) -> Tuples.of(processor, getExpectedJwsAlgorithms(processor.getJWSKeySelector())))
 				.cache((processor) -> FOREVER, (ex) -> Duration.ZERO, () -> Duration.ZERO);
->>>>>>> 92c82191
 			return (jwt) -> {
 				return jwtProcessorMono.flatMap((tuple) -> {
 					JWTProcessor<JWKSecurityContext> processor = tuple.getT1();
