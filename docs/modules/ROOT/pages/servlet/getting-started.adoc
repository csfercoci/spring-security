[[servlet-hello]]
= Hello Spring Security

This section covers the minimum setup for how to use Spring Security with {spring-boot-reference-url}[Spring Boot] and then points you to next steps after that.

[NOTE]
====
The completed starter application can be found {gh-samples-url}/servlet/spring-boot/java/hello-security[in our samples repository].
For your convenience, you can download a minimal Spring Boot + Spring Security application https://start.spring.io/starter.zip?type=maven-project&language=java&packaging=jar&jvmVersion=1.8&groupId=example&artifactId=hello-security&name=hello-security&description=Hello%20Security&packageName=example.hello-security&dependencies=web,security[prepared by Spring Initializr].
====

[[servlet-hello-dependencies]]
== Updating Dependencies

You first need to add Spring Security to your application's classpath; two ways to do this are to xref:getting-spring-security.adoc#getting-maven-boot[use Maven] or xref:getting-spring-security.adoc#getting-gradle-boot[Gradle].

[[servlet-hello-starting]]
== Starting Hello Spring Security Boot

With Spring Security <<servlet-hello-dependencies,on the classpath>>, you can now {spring-boot-reference-url}#using.running-your-application[run the Spring Boot application].
The following snippet shows some of the output that indicates that Spring Security is enabled in your application:

.Running Spring Boot Application
<<<<<<< HEAD
====
.Maven
[source,bash,role="primary"]
----
$ ./mvnw spring-boot:run
...
INFO 23689 --- [  restartedMain] .s.s.UserDetailsServiceAutoConfiguration :

Using generated security password: 8e557245-73e2-4286-969a-ff57fe326336

...
----

.Gradle
[source,bash,role="secondary"]
=======
[source,bash]
>>>>>>> f66a5bab
----
$ ./gradlew :bootRun
...
INFO 23689 --- [  restartedMain] .s.s.UserDetailsServiceAutoConfiguration :

Using generated security password: 8e557245-73e2-4286-969a-ff57fe326336

...
----

.Jar
[source,bash,role="secondary"]
----
$ java -jar target/myapplication-0.0.1.jar
...
INFO 23689 --- [  restartedMain] .s.s.UserDetailsServiceAutoConfiguration :

Using generated security password: 8e557245-73e2-4286-969a-ff57fe326336

...
----

Now that you have it running, you might try hitting an endpoint to see what happens.
If you hit an endpoint without credentials like so:

.Querying a Secured Boot Application
====
[source,bash]
----
$ curl -i http://localhost:8080/some/path
HTTP/1.1 401
...
----
====

then Spring Security denies access with a `401 Unauthorized`.

[TIP]
If you provide the same URL in a browser, it will redirect to a default login page.

And if you hit an endpoint with credentials (found in the console output) as follows:

.Querying with Credentials
====
[source,bash]
----
$ curl -i -u user:8e557245-73e2-4286-969a-ff57fe326336 http://localhost:8080/some/path
HTTP/1.1 404
...
----
====

then Spring Boot will service the request, returning a `404 Not Found` in this case since `/some/path` doesn't exist.

From here, you can:

* Better understand <<hello-expectations,what Spring Boot enables in Spring Security by default>>
* Read about <<security-use-cases,common use cases>> that Spring Security helps with
* Start configuring xref:servlet/authentication/index.adoc[authentication]

[[hello-expectations]]
[[servlet-hello-auto-configuration]]
== Runtime Expectations

The default arrangement of Spring Boot and Spring Security affords the following behaviors at runtime:

* Requires an authenticated user xref:servlet/authorization/authorize-http-requests.adoc[for any endpoint] (including Boot's `/error` endpoint)
* xref:servlet/authentication/passwords/user-details-service.adoc[Registers a default user] with a generated password at startup (the password is logged to the console; in the preceding example, the password is `8e557245-73e2-4286-969a-ff57fe326336`)
* Protects xref:servlet/authentication/passwords/password-encoder.adoc[password storage with BCrypt] as well as others
* Provides form-based xref:servlet/authentication/passwords/form.adoc[login] and xref:servlet/authentication/logout.adoc[logout] flows
* Authenticates xref:servlet/authentication/passwords/form.adoc[form-based login] as well as xref:servlet/authentication/passwords/basic.adoc[HTTP Basic]
* Provides content negotiation; for web requests, redirects to the login page; for service requests, returns a `401 Unauthorized`
* xref:servlet/exploits/csrf.adoc[Mitigates CSRF] attacks
* xref:servlet/authentication/session-management.adoc#ns-session-fixation[Mitigates Session Fixation] attacks
* Writes xref:servlet/exploits/headers.adoc#servlet-headers-hsts[Strict-Transport-Security] to https://en.wikipedia.org/wiki/HTTP_Strict_Transport_Security[ensure HTTPS]
* Writes xref:servlet/exploits/headers.adoc#servlet-headers-content-type-options[X-Content-Type-Options] to mitigate https://cheatsheetseries.owasp.org/cheatsheets/HTTP_Headers_Cheat_Sheet.html#x-content-type-options[sniffing attacks]
* Writes xref:servlet/exploits/headers.adoc#servlet-headers-cache-control[Cache Control headers] that protect authenticated resources
* Writes xref:servlet/exploits/headers.adoc#servlet-headers-frame-options[X-Frame-Options] to mitigate https://cheatsheetseries.owasp.org/cheatsheets/HTTP_Headers_Cheat_Sheet.html#x-frame-options[Clickjacking]
* Integrates with xref:servlet/integrations/servlet-api.adoc[``HttpServletRequest``'s authentication methods]
* Publishes xref:servlet/authentication/events.adoc[authentication success and failure events]

It can be helpful to understand how Spring Boot is coordinating with Spring Security to achieve this.
Taking a look at {spring-boot-api-url}org/springframework/boot/autoconfigure/security/servlet/SecurityAutoConfiguration.html[Boot's security auto configuration], it does the following (simplified for illustration):

.Spring Boot Security Auto Configuration
====
[source,java]
----
@EnableWebSecurity <1>
@Configuration
public class DefaultSecurityConfig {
    @Bean
    @ConditionalOnMissingBean(UserDetailsService.class)
    InMemoryUserDetailsManager inMemoryUserDetailsManager() { <2>
        String generatedPassword = // ...;
        return new InMemoryUserDetailsManager(User.withUsername("user")
                .password(generatedPassword).roles("ROLE_USER").build());
    }

    @Bean
    @ConditionalOnMissingBean(AuthenticationEventPublisher.class)
    DefaultAuthenticationEventPublisher defaultAuthenticationEventPublisher(ApplicationEventPublisher delegate) { <3>
        return new DefaultAuthenticationEventPublisher(delegate);
    }
}
----
====
1. Adds the `@EnableWebSecurity` annotation. (Among other things, this publishes xref:servlet/architecture.adoc#servlet-securityfilterchain[Spring Security's default `Filter` chain] as a `@Bean`)
2. Publishes a xref:servlet/authentication/passwords/user-details-service.adoc[`UserDetailsService`] `@Bean` with a username of `user` and a randomly generated password that is logged to the console
3. Publishes an xref:servlet/authentication/events.adoc[`AuthenticationEventPublisher`] `@Bean` for publishing authentication events

[NOTE]
Spring Boot adds any `Filter` published as a `@Bean` to the application's filter chain.
This means that using `@EnableWebSecurity` in conjunction with Spring Boot automatically registers Spring Security's filter chain for every request.

[[security-use-cases]]
== Security Use Cases

There are a number of places that you may want to go from here.
To figure out what's next for you and your application, consider these common use cases that Spring Security is built to address:

* I am building a REST API, and I need to xref:servlet/oauth2/resource-server/jwt.adoc[authenticate a JWT] or xref:servlet/oauth2/resource-server/opaque-token.adoc[other bearer token]
* I am building a Web Application, API Gateway, or BFF and
** I need to xref:servlet/oauth2/login/core.adoc[login using OAuth 2.0 or OIDC]
** I need to xref:servlet/saml2/login/index.adoc[login using SAML 2.0]
** I need to xref:servlet/authentication/cas.adoc[login using CAS]
* I need to manage
** Users in xref:servlet/authentication/passwords/ldap.adoc[LDAP] or xref:servlet/authentication/passwords/ldap.adoc#_active_directory[Active Directory], with xref:servlet/integrations/data.adoc[Spring Data], or with xref:servlet/authentication/passwords/jdbc.adoc[JDBC]
** xref:servlet/authentication/passwords/storage.adoc[Passwords]

In case none of those match what you are looking for, consider thinking about your application in the following order:

1. *Protocol*: First, consider the protocol your application will use to communicate.
For servlet-based applications, Spring Security supports HTTP as well as xref:servlet/integrations/websocket.adoc[Websockets].
2. *Authentication*: Next, consider how users will xref:servlet/authentication/index.adoc[authenticate] and if that authentication will be stateful or stateless
3. *Authorization*: Then, consider how you will determine xref:servlet/authorization/index.adoc[what a user is authorized to do]
4. *Defense*: Finally, xref:servlet/exploits/csrf.adoc#csrf-considerations[integrate with Spring Security's default protections] and consider xref:servlet/exploits/headers.adoc[which additional protections you need]<|MERGE_RESOLUTION|>--- conflicted
+++ resolved
@@ -21,9 +21,10 @@
 The following snippet shows some of the output that indicates that Spring Security is enabled in your application:
 
 .Running Spring Boot Application
-<<<<<<< HEAD
-====
-.Maven
+[tabs]
+======
+Maven::
++
 [source,bash,role="primary"]
 ----
 $ ./mvnw spring-boot:run
@@ -35,11 +36,9 @@
 ...
 ----
 
-.Gradle
+Gradle::
++
 [source,bash,role="secondary"]
-=======
-[source,bash]
->>>>>>> f66a5bab
 ----
 $ ./gradlew :bootRun
 ...
@@ -50,7 +49,8 @@
 ...
 ----
 
-.Jar
+Jar::
++
 [source,bash,role="secondary"]
 ----
 $ java -jar target/myapplication-0.0.1.jar
@@ -61,19 +61,18 @@
 
 ...
 ----
+======
 
 Now that you have it running, you might try hitting an endpoint to see what happens.
 If you hit an endpoint without credentials like so:
 
 .Querying a Secured Boot Application
-====
 [source,bash]
 ----
 $ curl -i http://localhost:8080/some/path
 HTTP/1.1 401
 ...
 ----
-====
 
 then Spring Security denies access with a `401 Unauthorized`.
 
@@ -83,14 +82,12 @@
 And if you hit an endpoint with credentials (found in the console output) as follows:
 
 .Querying with Credentials
-====
 [source,bash]
 ----
 $ curl -i -u user:8e557245-73e2-4286-969a-ff57fe326336 http://localhost:8080/some/path
 HTTP/1.1 404
 ...
 ----
-====
 
 then Spring Boot will service the request, returning a `404 Not Found` in this case since `/some/path` doesn't exist.
 
@@ -125,7 +122,6 @@
 Taking a look at {spring-boot-api-url}org/springframework/boot/autoconfigure/security/servlet/SecurityAutoConfiguration.html[Boot's security auto configuration], it does the following (simplified for illustration):
 
 .Spring Boot Security Auto Configuration
-====
 [source,java]
 ----
 @EnableWebSecurity <1>
@@ -146,7 +142,6 @@
     }
 }
 ----
-====
 1. Adds the `@EnableWebSecurity` annotation. (Among other things, this publishes xref:servlet/architecture.adoc#servlet-securityfilterchain[Spring Security's default `Filter` chain] as a `@Bean`)
 2. Publishes a xref:servlet/authentication/passwords/user-details-service.adoc[`UserDetailsService`] `@Bean` with a username of `user` and a randomly generated password that is logged to the console
 3. Publishes an xref:servlet/authentication/events.adoc[`AuthenticationEventPublisher`] `@Bean` for publishing authentication events
