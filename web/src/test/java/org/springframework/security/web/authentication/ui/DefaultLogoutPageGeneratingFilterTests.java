/*
 * Copyright 2002-2023 the original author or authors.
 *
 * Licensed under the Apache License, Version 2.0 (the "License");
 * you may not use this file except in compliance with the License.
 * You may obtain a copy of the License at
 *
 *      https://www.apache.org/licenses/LICENSE-2.0
 *
 * Unless required by applicable law or agreed to in writing, software
 * distributed under the License is distributed on an "AS IS" BASIS,
 * WITHOUT WARRANTIES OR CONDITIONS OF ANY KIND, either express or implied.
 * See the License for the specific language governing permissions and
 * limitations under the License.
 */

package org.springframework.security.web.authentication.ui;

import java.util.Collections;

import org.junit.jupiter.api.Test;

import org.springframework.test.web.servlet.MockMvc;
import org.springframework.test.web.servlet.setup.MockMvcBuilders;

import static org.hamcrest.CoreMatchers.containsString;
import static org.springframework.test.web.servlet.request.MockMvcRequestBuilders.get;
import static org.springframework.test.web.servlet.result.MockMvcResultMatchers.content;

/**
 * @author Rob Winch
 * @since 5.1
 */
public class DefaultLogoutPageGeneratingFilterTests {

	private DefaultLogoutPageGeneratingFilter filter = new DefaultLogoutPageGeneratingFilter();

	@Test
	public void doFilterWhenNoHiddenInputsThenPageRendered() throws Exception {
		MockMvc mockMvc = MockMvcBuilders.standaloneSetup(new Object()).addFilter(this.filter).build();
<<<<<<< HEAD
		mockMvc.perform(get("/logout")).andExpect(content().string("<!DOCTYPE html>\n" + "<html lang=\"en\">\n"
				+ "  <head>\n" + "    <meta charset=\"utf-8\">\n"
				+ "    <meta name=\"viewport\" content=\"width=device-width, initial-scale=1, shrink-to-fit=no\">\n"
				+ "    <meta name=\"description\" content=\"\">\n" + "    <meta name=\"author\" content=\"\">\n"
				+ "    <title>Confirm Log Out?</title>\n"
				+ "    <link href=\"https://maxcdn.bootstrapcdn.com/bootstrap/4.0.0-beta/css/bootstrap.min.css\" rel=\"stylesheet\" integrity=\"sha384-/Y6pD6FV/Vv2HJnA6t+vslU6fwYXjCFtcEpHbNJ0lyAFsXTsjBbfaDjzALeQsN6M\" crossorigin=\"anonymous\">\n"
				+ "    <link href=\"https://getbootstrap.com/docs/4.0/examples/signin/signin.css\" rel=\"stylesheet\" integrity=\"sha384-oOE/3m0LUMPub4kaC09mrdEhIc+e3exm4xOGxAmuFXhBNF4hcg/6MiAXAf5p0P56\" crossorigin=\"anonymous\"/>\n"
				+ "  </head>\n" + "  <body>\n" + "     <div class=\"container\">\n"
				+ "      <form class=\"form-signin\" method=\"post\" action=\"/logout\">\n"
				+ "        <h2 class=\"form-signin-heading\">Are you sure you want to log out?</h2>\n"
				+ "        <button class=\"btn btn-lg btn-primary btn-block\" type=\"submit\">Log Out</button>\n"
				+ "      </form>\n" + "    </div>\n" + "  </body>\n" + "</html>"))
				.andExpect(content().contentType("text/html;charset=UTF-8"));
=======
		mockMvc.perform(get("/logout"))
			.andExpect(content().string("<!DOCTYPE html>\n" + "<html lang=\"en\">\n" + "  <head>\n"
					+ "    <meta charset=\"utf-8\">\n"
					+ "    <meta name=\"viewport\" content=\"width=device-width, initial-scale=1, shrink-to-fit=no\">\n"
					+ "    <meta name=\"description\" content=\"\">\n" + "    <meta name=\"author\" content=\"\">\n"
					+ "    <title>Confirm Log Out?</title>\n"
					+ "    <link href=\"https://maxcdn.bootstrapcdn.com/bootstrap/4.0.0-beta/css/bootstrap.min.css\" rel=\"stylesheet\" integrity=\"sha384-/Y6pD6FV/Vv2HJnA6t+vslU6fwYXjCFtcEpHbNJ0lyAFsXTsjBbfaDjzALeQsN6M\" crossorigin=\"anonymous\">\n"
					+ "    <link href=\"https://getbootstrap.com/docs/4.0/examples/signin/signin.css\" rel=\"stylesheet\" crossorigin=\"anonymous\"/>\n"
					+ "  </head>\n" + "  <body>\n" + "     <div class=\"container\">\n"
					+ "      <form class=\"form-signin\" method=\"post\" action=\"/logout\">\n"
					+ "        <h2 class=\"form-signin-heading\">Are you sure you want to log out?</h2>\n"
					+ "        <button class=\"btn btn-lg btn-primary btn-block\" type=\"submit\">Log Out</button>\n"
					+ "      </form>\n" + "    </div>\n" + "  </body>\n" + "</html>"))
			.andExpect(content().contentType("text/html;charset=UTF-8"));
>>>>>>> 8adfc9b4
	}

	@Test
	public void doFilterWhenHiddenInputsSetThenHiddenInputsRendered() throws Exception {
		this.filter.setResolveHiddenInputs((r) -> Collections.singletonMap("_csrf", "csrf-token-1"));
		MockMvc mockMvc = MockMvcBuilders.standaloneSetup(new Object()).addFilters(this.filter).build();
		mockMvc.perform(get("/logout"))
			.andExpect(content()
				.string(containsString("<input name=\"_csrf\" type=\"hidden\" value=\"csrf-token-1\" />")));
	}

	@Test
	public void doFilterWhenRequestContextThenActionContainsRequestContext() throws Exception {
		MockMvc mockMvc = MockMvcBuilders.standaloneSetup(new Object()).addFilters(this.filter).build();
		mockMvc.perform(get("/context/logout").contextPath("/context"))
			.andExpect(content().string(containsString("action=\"/context/logout\"")));
	}

}<|MERGE_RESOLUTION|>--- conflicted
+++ resolved
@@ -38,21 +38,6 @@
 	@Test
 	public void doFilterWhenNoHiddenInputsThenPageRendered() throws Exception {
 		MockMvc mockMvc = MockMvcBuilders.standaloneSetup(new Object()).addFilter(this.filter).build();
-<<<<<<< HEAD
-		mockMvc.perform(get("/logout")).andExpect(content().string("<!DOCTYPE html>\n" + "<html lang=\"en\">\n"
-				+ "  <head>\n" + "    <meta charset=\"utf-8\">\n"
-				+ "    <meta name=\"viewport\" content=\"width=device-width, initial-scale=1, shrink-to-fit=no\">\n"
-				+ "    <meta name=\"description\" content=\"\">\n" + "    <meta name=\"author\" content=\"\">\n"
-				+ "    <title>Confirm Log Out?</title>\n"
-				+ "    <link href=\"https://maxcdn.bootstrapcdn.com/bootstrap/4.0.0-beta/css/bootstrap.min.css\" rel=\"stylesheet\" integrity=\"sha384-/Y6pD6FV/Vv2HJnA6t+vslU6fwYXjCFtcEpHbNJ0lyAFsXTsjBbfaDjzALeQsN6M\" crossorigin=\"anonymous\">\n"
-				+ "    <link href=\"https://getbootstrap.com/docs/4.0/examples/signin/signin.css\" rel=\"stylesheet\" integrity=\"sha384-oOE/3m0LUMPub4kaC09mrdEhIc+e3exm4xOGxAmuFXhBNF4hcg/6MiAXAf5p0P56\" crossorigin=\"anonymous\"/>\n"
-				+ "  </head>\n" + "  <body>\n" + "     <div class=\"container\">\n"
-				+ "      <form class=\"form-signin\" method=\"post\" action=\"/logout\">\n"
-				+ "        <h2 class=\"form-signin-heading\">Are you sure you want to log out?</h2>\n"
-				+ "        <button class=\"btn btn-lg btn-primary btn-block\" type=\"submit\">Log Out</button>\n"
-				+ "      </form>\n" + "    </div>\n" + "  </body>\n" + "</html>"))
-				.andExpect(content().contentType("text/html;charset=UTF-8"));
-=======
 		mockMvc.perform(get("/logout"))
 			.andExpect(content().string("<!DOCTYPE html>\n" + "<html lang=\"en\">\n" + "  <head>\n"
 					+ "    <meta charset=\"utf-8\">\n"
@@ -60,14 +45,13 @@
 					+ "    <meta name=\"description\" content=\"\">\n" + "    <meta name=\"author\" content=\"\">\n"
 					+ "    <title>Confirm Log Out?</title>\n"
 					+ "    <link href=\"https://maxcdn.bootstrapcdn.com/bootstrap/4.0.0-beta/css/bootstrap.min.css\" rel=\"stylesheet\" integrity=\"sha384-/Y6pD6FV/Vv2HJnA6t+vslU6fwYXjCFtcEpHbNJ0lyAFsXTsjBbfaDjzALeQsN6M\" crossorigin=\"anonymous\">\n"
-					+ "    <link href=\"https://getbootstrap.com/docs/4.0/examples/signin/signin.css\" rel=\"stylesheet\" crossorigin=\"anonymous\"/>\n"
+					+ "    <link href=\"https://getbootstrap.com/docs/4.0/examples/signin/signin.css\" rel=\"stylesheet\" integrity=\"sha384-oOE/3m0LUMPub4kaC09mrdEhIc+e3exm4xOGxAmuFXhBNF4hcg/6MiAXAf5p0P56\" crossorigin=\"anonymous\"/>\n"
 					+ "  </head>\n" + "  <body>\n" + "     <div class=\"container\">\n"
 					+ "      <form class=\"form-signin\" method=\"post\" action=\"/logout\">\n"
 					+ "        <h2 class=\"form-signin-heading\">Are you sure you want to log out?</h2>\n"
 					+ "        <button class=\"btn btn-lg btn-primary btn-block\" type=\"submit\">Log Out</button>\n"
 					+ "      </form>\n" + "    </div>\n" + "  </body>\n" + "</html>"))
 			.andExpect(content().contentType("text/html;charset=UTF-8"));
->>>>>>> 8adfc9b4
 	}
 
 	@Test
